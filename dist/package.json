{
  "name": "action-spigotmc",
  "version": "1.0.0",
  "description": "This GitHub Action allows you to easily compile Minecraft Spigot or Paper and install it in your runners local maven repository.",
  "keywords": [
    "github-actions",
    "minecraft",
    "spigot",
    "papermc",
    "continuous-integration"
  ],
  "homepage": "https://github.com/SpraxDev/Action-SpigotMC#readme",
  "main": "dist/index.js",
  "private": true,
  "scripts": {
    "test": "echo \"Error: no test specified\" && exit 1",
    "build": "ncc build src/index.ts -s -m",
    "start": "node dist/index.js",
    "dev": "ncc run src/index.ts"
  },
  "author": {
    "name": "Christian Koop",
    "url": "https://Sprax2013.de",
    "email": "developer@sprax2013.de"
  },
  "contributors": [],
  "license": "MIT",
  "repository": {
    "type": "git",
    "url": "https://github.com/SpraxDev/Action-SpigotMC.git"
  },
  "bugs": {
    "url": "https://github.com/SpraxDev/Action-SpigotMC/issues"
  },
  "engines": {
    "node": ">=12.0.0"
  },
  "dependencies": {
    "@actions/core": "^1.2.6",
    "async": "^3.2.0",
    "fs-extra": "^9.1.0",
    "n-readlines": "^1.0.1",
    "xml-js": "^1.6.11"
  },
  "devDependencies": {
    "@tsconfig/node12": "^1.0.7",
    "@types/async": "^3.2.5",
    "@types/fs-extra": "^9.0.6",
    "@types/n-readlines": "^1.0.1",
<<<<<<< HEAD
    "@vercel/ncc": "^0.27.0",
    "@types/node": "~12.19.15",
=======
    "@types/node": "~12.19.11",
    "@vercel/ncc": "^0.26.1",
>>>>>>> 3fa10597
    "ts-node": "^9.1.1",
    "typescript": "^4.1.3"
  }
}<|MERGE_RESOLUTION|>--- conflicted
+++ resolved
@@ -45,16 +45,11 @@
   "devDependencies": {
     "@tsconfig/node12": "^1.0.7",
     "@types/async": "^3.2.5",
-    "@types/fs-extra": "^9.0.6",
+    "@types/fs-extra": "^9.0.9",
     "@types/n-readlines": "^1.0.1",
-<<<<<<< HEAD
+    "@types/node": "~12.20.7",
     "@vercel/ncc": "^0.27.0",
-    "@types/node": "~12.19.15",
-=======
-    "@types/node": "~12.19.11",
-    "@vercel/ncc": "^0.26.1",
->>>>>>> 3fa10597
     "ts-node": "^9.1.1",
-    "typescript": "^4.1.3"
+    "typescript": "^4.2.3"
   }
 }