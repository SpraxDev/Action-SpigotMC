{
  "name": "action-spigotmc",
  "version": "1.0.0",
  "description": "This GitHub Action allows you to easily compile Minecraft Spigot or Paper and install it in your runners local maven repository.",
  "keywords": [
    "github-actions",
    "minecraft",
    "spigot",
    "papermc",
    "continuous-integration"
  ],
  "homepage": "https://github.com/SpraxDev/Action-SpigotMC#readme",
  "main": "dist/index.js",
  "private": true,
  "scripts": {
    "test": "echo \"Error: no test specified\" && exit 1",
    "build": "ncc build src/index.ts -s -m",
    "start": "node dist/index.js",
    "dev": "ncc run src/index.ts"
  },
  "author": {
    "name": "Christian Koop",
    "url": "https://Sprax2013.de",
    "email": "developer@sprax2013.de"
  },
  "contributors": [],
  "license": "MIT",
  "repository": {
    "type": "git",
    "url": "https://github.com/SpraxDev/Action-SpigotMC.git"
  },
  "bugs": {
    "url": "https://github.com/SpraxDev/Action-SpigotMC/issues"
  },
  "engines": {
    "node": ">=12.0.0"
  },
  "dependencies": {
    "@actions/core": "^1.2.6",
    "async": "^3.2.0",
    "fs-extra": "^9.1.0",
    "n-readlines": "^1.0.1",
    "xml-js": "^1.6.11"
  },
  "devDependencies": {
    "@tsconfig/node12": "^1.0.7",
    "@types/async": "^3.2.5",
    "@types/fs-extra": "^9.0.9",
    "@types/n-readlines": "^1.0.1",
<<<<<<< HEAD
    "@vercel/ncc": "^0.27.0",
    "@types/node": "~12.20.7",
=======
    "@types/node": "~12.19.11",
    "@vercel/ncc": "^0.26.1",
>>>>>>> 3fa10597
    "ts-node": "^9.1.1",
    "typescript": "^4.2.3"
  }
}<|MERGE_RESOLUTION|>--- conflicted
+++ resolved
@@ -47,13 +47,8 @@
     "@types/async": "^3.2.5",
     "@types/fs-extra": "^9.0.9",
     "@types/n-readlines": "^1.0.1",
-<<<<<<< HEAD
+    "@types/node": "~12.20.7",
     "@vercel/ncc": "^0.27.0",
-    "@types/node": "~12.20.7",
-=======
-    "@types/node": "~12.19.11",
-    "@vercel/ncc": "^0.26.1",
->>>>>>> 3fa10597
     "ts-node": "^9.1.1",
     "typescript": "^4.2.3"
   }
